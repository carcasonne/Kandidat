import os
import torch
import wandb
from torch.utils.data import DataLoader
from sklearn.metrics import accuracy_score, classification_report, confusion_matrix
from tqdm import tqdm

from transformers import ASTForAudioClassification

import os
import torch
import torch.nn as nn
import torch.nn.functional as F
from transformers import ASTForAudioClassification
from Datasets import ASVspoofDataset, ADDdataset
from wandb_login import login
import inspect

login()

# from your_dataset_module import ADDdataset

# === CONFIG ===
DEVICE = torch.device("cuda" if torch.cuda.is_available() else "cpu")
MODEL_CHECKPOINT = "checkpoints/asvspoof-ast-model15_100K_20250506_054106"  # Replace with your actual saved path
ADD_DATASET_PATH = "/home/alsk/Kandidat/AST/spectrograms"  # Replace with your actual ADD dataset root
BATCH_SIZE = 16
NUM_WORKERS = 4


def load_modified_ast_model(base_model_name, finetuned_model_path, device=None):
    """
    Load a model where only the last two layers are replaced with fine-tuned weights.

    Args:
        base_model_name: Name of the original pretrained model to start with
        finetuned_model_path: Path to the saved model with fine-tuned weights
        device: The device to load the model to ('cuda', 'cpu', or None to auto-detect)

    Returns:
        Model with base weights plus fine-tuned last layers
    """
    # Determine device if not specified
    if device is None:
        device = torch.device('cuda' if torch.cuda.is_available() else 'cpu')
    else:
        device = torch.device(device)

    print(f"Loading base model {base_model_name}")
    # Start with the original pretrained model
    model = ASTForAudioClassification.from_pretrained(base_model_name)

    # Apply architecture modifications
    model.config.max_length = 300
    model.config.num_labels = 2
    model.config.id2label = {0: "bonafide", 1: "spoof"}
    model.config.label2id = {"bonafide": 0, "spoof": 1}

    # Modify the classifier for 2 classes (same as in your training code)
    if hasattr(model.classifier, 'dense'):
        model.classifier.dense = nn.Linear(model.classifier.dense.in_features, 2)
        if hasattr(model.classifier, 'out_proj'):
            model.classifier.out_proj = nn.Linear(2, 2)

    # Interpolate positional embeddings
    desired_max_length = 350
    position_embeddings = model.audio_spectrogram_transformer.embeddings.position_embeddings
    old_len = position_embeddings.shape[1]
    if old_len != desired_max_length:
        print(f"Interpolating position embeddings from {old_len} to {desired_max_length}")
        interpolated_pos_emb = F.interpolate(
            position_embeddings.permute(0, 2, 1),
            size=desired_max_length,
            mode="linear",
            align_corners=False
        ).permute(0, 2, 1)
        model.audio_spectrogram_transformer.embeddings.position_embeddings = nn.Parameter(interpolated_pos_emb)

    # Load state dict from the fine-tuned model using safetensors format
    print(f"Loading fine-tuned weights from {finetuned_model_path}")

    try:
        # Try to load using safetensors
        from safetensors import safe_open
        from safetensors.torch import load_file

        safetensors_path = os.path.join(finetuned_model_path, "model.safetensors")
        print(f"safetensors path: {safetensors_path}")
        if os.path.exists(safetensors_path):
            print(f"Loading model from safetensors file: {safetensors_path}")
            finetuned_state_dict = load_file(safetensors_path)
        else:
            # Fall back to regular pytorch model loading
            pytorch_path = os.path.join(finetuned_model_path, "pytorch_model.bin")
            if os.path.exists(pytorch_path):
                print(f"Loading model from PyTorch file: {pytorch_path}")
                finetuned_state_dict = torch.load(pytorch_path, map_location=device)
            else:
                # If neither file exists, try loading directly from the path
                print(f"Attempting to load model directly from: {finetuned_model_path}")
                model = ASTForAudioClassification.from_pretrained(finetuned_model_path, local_files_only=True)
                # Re-freeze the layers after loading
                N = 10
                for i in range(N):  # Layers 0 to 9
                    for param in model.audio_spectrogram_transformer.encoder.layer[i].parameters():
                        param.requires_grad = False
                model = model.to(device)
                print(f"Model successfully loaded directly")
                return model

    except (ImportError, FileNotFoundError) as e:
        print(f"Error loading model: {e}")
        print("Trying alternate loading method...")

        # Try loading the model directly using from_pretrained
        try:
            print(f"Loading fine-tuned model directly from {finetuned_model_path}")
            model = ASTForAudioClassification.from_pretrained(finetuned_model_path, local_files_only=True)

            # Re-freeze the layers after loading
            N = 10
            for i in range(N):  # Layers 0 to 9
                for param in model.audio_spectrogram_transformer.encoder.layer[i].parameters():
                    param.requires_grad = False

            model = model.to(device)
            print(f"Model successfully loaded directly")
            return model
        except Exception as e2:
            print(f"Failed to load model directly: {e2}")
            raise e2

    # If we got here, we have a state dict to filter
    # Filter the state dict to only include the last two transformer layers and classifier
    last_layers_dict = {}
    for key, value in finetuned_state_dict.items():
        # Include only the last two transformer layers (layers 10 and 11)
        if "encoder.layer.10." in key or "encoder.layer.11." in key:
            last_layers_dict[key] = value
        # Include classifier weights
        elif "classifier" in key:
            last_layers_dict[key] = value

    print(f"Selectively loading {len(last_layers_dict)} weights for the last layers and classifier")

    # Load the filtered state dict
    missing_keys, unexpected_keys = model.load_state_dict(finetuned_state_dict, strict=False)
    print(f"Missing keys: {len(missing_keys)}, Unexpected keys: {len(unexpected_keys)}")

    # Freeze the first 10 layers to match your training setup
    N = 10
    for i in range(N):  # Layers 0 to 9
        for param in model.audio_spectrogram_transformer.encoder.layer[i].parameters():
            param.requires_grad = False

    # Move the model to the specified device
    model = model.to(device)
    print(f"Model successfully prepared with fine-tuned last layers")

    return model
<<<<<<< HEAD

if __name__ == "__main__":
    # === Load the ADD dataset ===
    model = load_modified_ast_model(
        base_model_name="MIT/ast-finetuned-audioset-10-10-0.4593",  # Original model name
        finetuned_model_path=MODEL_CHECKPOINT,      # Your saved model
        device="cuda"
    )

    samples = {"bonafide": 100000, "fake":100000} # Load all
    test_dataset = ASVspoofDataset(data_dir=ADD_DATASET_PATH, max_per_class=samples)
    test_loader = DataLoader(test_dataset, batch_size=BATCH_SIZE, shuffle=False)

    # === Benchmarking Loop ===
    all_preds = []
    all_labels = []

    with torch.no_grad():
        for batch in tqdm(test_loader, desc="Benchmarking on ADD"):
            inputs = batch["input_values"].to(DEVICE)  # shape: (B, T, 128)
            labels = batch["labels"].to(DEVICE)

            outputs = model(inputs)
            preds = torch.argmax(outputs.logits, dim=1)

            all_preds.extend(preds.cpu().numpy())
            all_labels.extend(labels.cpu().numpy())

    # === Evaluation Metrics ===
    acc = accuracy_score(all_labels, all_preds)
    print(f"\n✅ Benchmark Accuracy on ADD: {acc * 100:.2f}%")
    print(classification_report(all_labels, all_preds, target_names=["bonafide", "spoof"]))

    cm = confusion_matrix(all_labels, all_preds)
    tn, fp, fn, tp = cm.ravel()

    # === Weights & Biases Logging ===
    wandb.login()
    wandb.init(project="ADD Benchmark", entity="Holdet_thesis")

    wandb.log({
        "Accuracy": acc,
        "True Positives": tp,
        "True Negatives": tn,
        "False Positives": fp,
        "False Negatives": fn
    })
=======
# === Load the ADD dataset ===
model = load_modified_ast_model(
    base_model_name="MIT/ast-finetuned-audioset-10-10-0.4593",  # Original model name
    finetuned_model_path=MODEL_CHECKPOINT,      # Your saved model
    device="cuda"
)

samples = {"bonafide": 100000, "fake":100000} # Load all
test_dataset = ASVspoofDataset(data_dir=ADD_DATASET_PATH, max_per_class=samples)
test_loader = DataLoader(test_dataset, batch_size=BATCH_SIZE, shuffle=False)

# === Benchmarking Loop ===
all_preds = []
all_labels = []

with torch.no_grad():
    for batch in tqdm(test_loader, desc="Benchmarking on ADD"):
        inputs = batch["input_values"].to(DEVICE)  # shape: (B, T, 128)
        labels = batch["labels"].to(DEVICE)

        outputs = model(inputs)
        preds = torch.argmax(outputs.logits, dim=1)

        all_preds.extend(preds.cpu().numpy())
        all_labels.extend(labels.cpu().numpy())

# === Evaluation Metrics ===
acc = accuracy_score(all_labels, all_preds)
print(f"\n✅ Benchmark Accuracy on ADD: {acc * 100:.2f}%")
print(classification_report(all_labels, all_preds, target_names=["bonafide", "spoof"]))

cm = confusion_matrix(all_labels, all_preds)
tn, fp, fn, tp = cm.ravel()

# === Weights & Biases Logging ===
login()
wandb.init(project="ADD Benchmark", entity="Holdet_thesis")

wandb.log({
    "Accuracy": acc,
    "True Positives": tp,
    "True Negatives": tn,
    "False Positives": fp,
    "False Negatives": fn
})
>>>>>>> 5e6865f9
<|MERGE_RESOLUTION|>--- conflicted
+++ resolved
@@ -158,7 +158,6 @@
     print(f"Model successfully prepared with fine-tuned last layers")
 
     return model
-<<<<<<< HEAD
 
 if __name__ == "__main__":
     # === Load the ADD dataset ===
@@ -196,7 +195,7 @@
     tn, fp, fn, tp = cm.ravel()
 
     # === Weights & Biases Logging ===
-    wandb.login()
+    login()
     wandb.init(project="ADD Benchmark", entity="Holdet_thesis")
 
     wandb.log({
@@ -206,50 +205,4 @@
         "False Positives": fp,
         "False Negatives": fn
     })
-=======
-# === Load the ADD dataset ===
-model = load_modified_ast_model(
-    base_model_name="MIT/ast-finetuned-audioset-10-10-0.4593",  # Original model name
-    finetuned_model_path=MODEL_CHECKPOINT,      # Your saved model
-    device="cuda"
-)
-
-samples = {"bonafide": 100000, "fake":100000} # Load all
-test_dataset = ASVspoofDataset(data_dir=ADD_DATASET_PATH, max_per_class=samples)
-test_loader = DataLoader(test_dataset, batch_size=BATCH_SIZE, shuffle=False)
-
-# === Benchmarking Loop ===
-all_preds = []
-all_labels = []
-
-with torch.no_grad():
-    for batch in tqdm(test_loader, desc="Benchmarking on ADD"):
-        inputs = batch["input_values"].to(DEVICE)  # shape: (B, T, 128)
-        labels = batch["labels"].to(DEVICE)
-
-        outputs = model(inputs)
-        preds = torch.argmax(outputs.logits, dim=1)
-
-        all_preds.extend(preds.cpu().numpy())
-        all_labels.extend(labels.cpu().numpy())
-
-# === Evaluation Metrics ===
-acc = accuracy_score(all_labels, all_preds)
-print(f"\n✅ Benchmark Accuracy on ADD: {acc * 100:.2f}%")
-print(classification_report(all_labels, all_preds, target_names=["bonafide", "spoof"]))
-
-cm = confusion_matrix(all_labels, all_preds)
-tn, fp, fn, tp = cm.ravel()
-
-# === Weights & Biases Logging ===
-login()
-wandb.init(project="ADD Benchmark", entity="Holdet_thesis")
-
-wandb.log({
-    "Accuracy": acc,
-    "True Positives": tp,
-    "True Negatives": tn,
-    "False Positives": fp,
-    "False Negatives": fn
-})
->>>>>>> 5e6865f9
+
